from itertools import tee, chain

from zipline.gens.utils import roundrobin, done_message
from zipline.gens.sort import date_sort
from zipline.gens.merge import merge
from zipline.gens.transform import StatefulTransform


def date_sorted_sources(*sources):
    """
    Takes an iterable of sources, generating namestrings and
    piping their output into date_sort.
    """

    for source in sources:
        assert iter(source), "Source %s not iterable" % source
<<<<<<< HEAD
        assert hasattr(source, 'get_hash'), "No get_hash"
=======
        assert 'get_hash' in source.__class__.__dict__, "No get_hash"
>>>>>>> d6ddc139

    # Get name hashes to pass to date_sort.
    names = [source.get_hash() for source in sources]

    # Convert the list of generators into a flat stream by pulling
    # one element at a time from each.
    stream_in = roundrobin(sources, names)

    # Guarantee the flat stream will be sorted by date, using
    # source_id as tie-breaker, which is fully deterministic (given
    # deterministic string representation for all args/kwargs)

    return date_sort(stream_in, names)


def merged_transforms(sorted_stream, *transforms):
    """
    A generator that takes the expected output of a date_sort, pipes
    it through a given set of transforms, and runs the results
    through a merge to output a unified stream. tnfms should be a
    list of pointers to generator functions. tnfm_args should be a
    list of tuples, representing the arguments to be passed to each
    transform.  tnfm_kwargs should be a list of dictionaries
    representing keyword arguments to each transform.
    """
    for transform in transforms:
        assert isinstance(transform, StatefulTransform)
        transform.merged = True
        transform.sequential = False

    # Generate expected hashes for each transform
    namestrings = [tnfm.get_hash() for tnfm in transforms]

    # Create a copy of the stream for each transform.
    split = tee(sorted_stream, len(transforms))

    # Package a stream copy with each StatefulTransform instance.
    bundles = zip(transforms, split)

    # Convert the copies into transform streams.
    tnfm_gens = [tnfm.transform(stream) for tnfm, stream in bundles]

    # Roundrobin the outputs of our transforms to create a single flat
    # stream.
    to_merge = roundrobin(tnfm_gens, namestrings)

    # Pipe the stream into merge.
    merged = merge(to_merge, namestrings)

    dt_aliased = alias_dt(merged)
    # Return the merged events.
    return add_done(dt_aliased)


def sequential_transforms(stream_in, *transforms):
    """
    Apply each transform in transforms sequentially to each event in stream_in.
    Each transform application will add a new entry indexed to the transform's
    hash string.
    """

    assert isinstance(transforms, (list, tuple))

    for tnfm in transforms:
        tnfm.sequential = True
        tnfm.merged = False

    # Recursively apply all transforms to the stream.
    stream_out = reduce(lambda stream, tnfm: tnfm.transform(stream),
                        transforms,
                        stream_in)

    dt_aliased = alias_dt(stream_out)
    return add_done(dt_aliased)

<<<<<<< HEAD
def sequential_transforms_dict(stream_in, transforms):
    """
    Apply each transform in transforms sequentially to each event in stream_in.
    Each transform application will add a new entry indexed to the transform's
    hash string.
    """

    assert isinstance(transforms, dict)

    for tnfm in transforms.itervalues():
        tnfm.forward_all = False
        tnfm.update_in_place = False
        tnfm.append_value = True

    # Recursively apply all transforms to the stream.
    stream_out = reduce(lambda stream, tnfm: tnfm.transform(stream),
                        transforms,
                        stream_in)

    dt_aliased = alias_dt(stream_out)
    return add_done(dt_aliased)

=======
>>>>>>> d6ddc139

def alias_dt(stream_in):
    """
    Alias the dt field to datetime on each message.
    """
    for message in stream_in:
        message['datetime'] = message['dt']
        yield message


# Add a done message to a stream.
def add_done(stream_in):
    return chain(stream_in, [done_message('Composite')])<|MERGE_RESOLUTION|>--- conflicted
+++ resolved
@@ -14,11 +14,7 @@
 
     for source in sources:
         assert iter(source), "Source %s not iterable" % source
-<<<<<<< HEAD
         assert hasattr(source, 'get_hash'), "No get_hash"
-=======
-        assert 'get_hash' in source.__class__.__dict__, "No get_hash"
->>>>>>> d6ddc139
 
     # Get name hashes to pass to date_sort.
     names = [source.get_hash() for source in sources]
@@ -94,31 +90,6 @@
     dt_aliased = alias_dt(stream_out)
     return add_done(dt_aliased)
 
-<<<<<<< HEAD
-def sequential_transforms_dict(stream_in, transforms):
-    """
-    Apply each transform in transforms sequentially to each event in stream_in.
-    Each transform application will add a new entry indexed to the transform's
-    hash string.
-    """
-
-    assert isinstance(transforms, dict)
-
-    for tnfm in transforms.itervalues():
-        tnfm.forward_all = False
-        tnfm.update_in_place = False
-        tnfm.append_value = True
-
-    # Recursively apply all transforms to the stream.
-    stream_out = reduce(lambda stream, tnfm: tnfm.transform(stream),
-                        transforms,
-                        stream_in)
-
-    dt_aliased = alias_dt(stream_out)
-    return add_done(dt_aliased)
-
-=======
->>>>>>> d6ddc139
 
 def alias_dt(stream_in):
     """
